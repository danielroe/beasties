/**
 * Copyright 2018 Google LLC
 *
 * Licensed under the Apache License, Version 2.0 (the "License"); you may not
 * use this file except in compliance with the License. You may obtain a copy of
 * the License at
 *
 *     http://www.apache.org/licenses/LICENSE-2.0
 *
 * Unless required by applicable law or agreed to in writing, software
 * distributed under the License is distributed on an "AS IS" BASIS, WITHOUT
 * WARRANTIES OR CONDITIONS OF ANY KIND, either express or implied. See the
 * License for the specific language governing permissions and limitations under
 * the License.
 */

import path from 'path';
import prettyBytes from 'pretty-bytes';
import sources from 'webpack-sources';
import { createDocument, serializeDocument } from './dom';
import { parseStylesheet, serializeStylesheet, walkStyleRules } from './css';
import { tap } from './util';

// Used to annotate this plugin's hooks in Tappable invocations
const PLUGIN_NAME = 'critters-webpack-plugin';

/**
 * The mechanism to use for lazy-loading stylesheets.
 * _[JS]_ indicates that a strategy requires JavaScript (falls back to `<noscript>`).
 *
 * - **default:** Move stylesheet links to the end of the document and insert preload meta tags in their place.
 * - **"body":** Move all external stylesheet links to the end of the document.
 * - **"media":** Load stylesheets asynchronously by adding `media="not x"` and removing once loaded. _[JS]_
 * - **"swap":** Convert stylesheet links to preloads that swap to `rel="stylesheet"` once loaded. _[JS]_
 * - **"js":** Inject an asynchronous CSS loader similar to [LoadCSS](https://github.com/filamentgroup/loadCSS) and use it to load stylesheets. _[JS]_
 * - **"js-lazy":** Like `"js"`, but the stylesheet is disabled until fully loaded.
 * @typedef {(default|'body'|'media'|'swap'|'js'|'js-lazy')} PreloadStrategy
 * @typedef {('critical'|'all'|'none')} Keyframes
 * @public
 */

/**
 * All optional. Pass them to `new Critters({ ... })`.
 * @public
 * @typedef {Object} Options
 * @property {Boolean} external     Inline styles from external stylesheets _(default: `true`)_
 * @property {String} preload       Which {@link PreloadStrategy preload strategy} to use
 * @property {Boolean} noscriptFallback Add `<noscript>` fallback to JS-based strategies
 * @property {Boolean} inlineFonts  Inline critical font-face rules _(default: `false`)_
 * @property {Boolean} preloadFonts Preloads critical fonts _(default: `true`)_
 * @property {Boolean} fonts        Shorthand for setting `inlineFonts`+`preloadFonts`
 *  - values:
 *  - `true` to inline critical font-face rules and preload the fonts
 *  - `false` to don't inline any font-face rules and don't preload fonts
 * @property {String}  keyframes     Which {@link Keyframes inline strategy} to use (default: `critical`)_
 * @property {Boolean} compress     Compress resulting critical CSS _(default: `true`)_
 */

/**
 * Create a Critters plugin instance with the given options.
 * @public
 * @param {Options} options Options to control how Critters inlines CSS.
 * @example
 * // webpack.config.js
 * module.exports = {
 *   plugins: [
 *     new Critters({
 *       // Outputs: <link rel="preload" onload="this.rel='stylesheet'">
 *       preload: 'swap',
 *
 *       // Don't inline critical font-face rules, but preload the font URLs:
 *       preloadFonts: true
 *     })
 *   ]
 * }
 */
export default class Critters {
  /** @private */
  constructor (options) {
    this.options = options || {};
    this.urlFilter = this.options.filter;
    if (this.urlFilter instanceof RegExp) {
      this.urlFilter = this.urlFilter.test.bind(this.urlFilter);
    }
  }

  /**
   * Invoked by Webpack during plugin initialization
   */
  apply (compiler) {
    // hook into the compiler to get a Compilation instance...
    tap(compiler, 'compilation', PLUGIN_NAME, false, compilation => {
      // ... which is how we get an "after" hook into html-webpack-plugin's HTML generation.
      if (compilation.hooks.htmlWebpackPluginAfterHtmlProcessing) {
        tap(compilation, 'html-webpack-plugin-after-html-processing', PLUGIN_NAME, true, (htmlPluginData, callback) => {
          this.process(compiler, compilation, htmlPluginData.html)
            .then(html => { callback(null, { html }); })
            .catch(callback);
        });
      } else {
        // If html-webpack-plugin isn't used, process the first HTML asset as an optimize step
        tap(compilation, 'optimize-assets', PLUGIN_NAME, true, (assets, callback) => {
          let htmlAssetName;
          for (const name in assets) {
            if (name.match(/\.html$/)) {
              htmlAssetName = name;
              break;
            }
          }
          if (!htmlAssetName) return callback(Error('Could not find HTML asset.'));
          const html = assets[htmlAssetName].source();
          if (!html) return callback(Error('Empty HTML asset.'));

          this.process(compiler, compilation, String(html))
            .then(html => {
              assets[htmlAssetName] = new sources.RawSource(html);
              callback();
            })
            .catch(callback);
        });
      }
    });
  }

  /**
   * Read the contents of a file from Webpack's input filesystem
   */
  readFile (filename, encoding) {
    return new Promise((resolve, reject) => {
      this.fs.readFile(filename, encoding, (err, data) => {
        if (err) reject(err);
        else resolve(data);
      });
    });
  }

  /**
   * Apply critical CSS processing to html-webpack-plugin
   */
  async process (compiler, compilation, html) {
    const outputPath = compiler.options.output.path;

    // Parse the generated HTML in a DOM we can mutate
    const document = createDocument(html);

    // `external:false` skips processing of external sheets
    if (this.options.external !== false) {
      const externalSheets = [].slice.call(document.querySelectorAll('link[rel="stylesheet"]'));
      await Promise.all(externalSheets.map(
        link => this.embedLinkedStylesheet(link, compilation, outputPath)
      ));
    }

    // go through all the style tags in the document and reduce them to only critical CSS
    const styles = [].slice.call(document.querySelectorAll('style'));
    await Promise.all(styles.map(
      style => this.processStyle(style, document)
    ));

    // serialize the document back to HTML and we're done
    return serializeDocument(document);
  }

  /**
   * Inline the target stylesheet referred to by a <link rel="stylesheet"> (assuming it passes `options.filter`)
   */
  async embedLinkedStylesheet (link, compilation, outputPath) {
    const href = link.getAttribute('href');
    const media = link.getAttribute('media');
    const document = link.ownerDocument;

    const preloadMode = this.options.preload;

    // skip filtered resources, or network resources if no filter is provided
    if (this.urlFilter ? this.urlFilter(href) : href.match(/^(https?:)?\/\//)) return Promise.resolve();

    // path on disk
    const filename = path.resolve(outputPath, href.replace(/^\//, ''));

    // try to find a matching asset by filename in webpack's output (not yet written to disk)
    const asset = compilation.assets[path.relative(outputPath, filename).replace(/^\.\//, '')];

    // Attempt to read from assets, falling back to a disk read
    const sheet = asset ? asset.source() : await this.readFile(filename, 'utf8');

    // CSS loader is only injected for the first sheet, then this becomes an empty string
    let cssLoaderPreamble = `function $loadcss(u,m,l){(l=document.createElement('link')).rel='stylesheet';l.href=u;document.head.appendChild(l)}`;
    const lazy = preloadMode === 'js-lazy';
    if (lazy) {
      cssLoaderPreamble = cssLoaderPreamble.replace('l.href', `l.media='only x';l.onload=function(){l.media=m};l.href`);
    }

    // the reduced critical CSS gets injected into a new <style> tag
    const style = document.createElement('style');
    style.appendChild(document.createTextNode(sheet));
    link.parentNode.insertBefore(style, link.nextSibling);

    // drop a reference to the original URL onto the tag (used for reporting to console later)
    style.$$name = href;

    // Allow disabling any mutation of the stylesheet link:
    if (preloadMode === false) return;

    let noscriptFallback = false;

    if (preloadMode === 'body') {
      document.body.appendChild(link);
    } else {
      link.setAttribute('rel', 'preload');
      link.setAttribute('as', 'style');
      if (preloadMode === 'js' || preloadMode === 'js-lazy') {
        const script = document.createElement('script');
        const js = `${cssLoaderPreamble}$loadcss(${JSON.stringify(href)}${lazy ? (',' + JSON.stringify(media || 'all')) : ''})`;
        script.appendChild(document.createTextNode(js));
        link.parentNode.insertBefore(script, link.nextSibling);
        cssLoaderPreamble = '';
        noscriptFallback = true;
      } else if (preloadMode === 'media') {
        // @see https://github.com/filamentgroup/loadCSS/blob/af1106cfe0bf70147e22185afa7ead96c01dec48/src/loadCSS.js#L26
        link.setAttribute('rel', 'stylesheet');
        link.removeAttribute('as');
        link.setAttribute('media', 'only x');
        link.setAttribute('onload', `this.media='${media || 'all'}'`);
        noscriptFallback = true;
      } else if (preloadMode === 'swap') {
        link.setAttribute('onload', "this.rel='stylesheet'");
        noscriptFallback = true;
      } else {
        const bodyLink = document.createElement('link');
        bodyLink.setAttribute('rel', 'stylesheet');
        if (media) bodyLink.setAttribute('media', media);
        bodyLink.setAttribute('href', href);
        document.body.appendChild(bodyLink);
      }
    }

    if (this.options.noscriptFallback !== false && noscriptFallback) {
      const noscript = document.createElement('noscript');
      const noscriptLink = document.createElement('link');
      noscriptLink.setAttribute('rel', 'stylesheet');
      noscriptLink.setAttribute('href', href);
      if (media) noscriptLink.setAttribute('media', media);
      noscript.appendChild(noscriptLink);
      link.parentNode.insertBefore(noscript, link.nextSibling);
    }
  }

  /**
   * Parse the stylesheet within a <style> element, then reduce it to contain only rules used by the document.
   */
  async processStyle (style) {
    const options = this.options;
    const document = style.ownerDocument;
    const head = document.querySelector('head');
    const KeyframesMode = options.keyframes || 'critical'

    // basically `.textContent`
    let sheet = style.childNodes.length > 0 && [].map.call(style.childNodes, node => node.nodeValue).join('\n');

    // store a reference to the previous serialized stylesheet for reporting stats
    const before = sheet;

    // Skip empty stylesheets
    if (!sheet) return;

    const ast = parseStylesheet(sheet);

    // a string to search for font names (very loose)
    let criticalFonts = '';
    
    const failedSelectors = [];

    // Walk all CSS rules, transforming unused rules to comments (which get removed)
    walkStyleRules(ast, rule => {
      if (rule.type === 'rule') {
        // Filter the selector list down to only those matche
        rule.selectors = rule.selectors.filter(sel => {
          // Strip pseudo-elements and pseudo-classes, since we only care that their associated elements exist.
          // This means any selector for a pseudo-element or having a pseudo-class will be inlined if the rest of the selector matches.
          sel = sel.replace(/::?(?:[a-z-]+)([.[#~&^:*]|\s|\n|$)/gi, '$1').trim();
          try {
            return document.querySelector(sel) != null;
          } catch (e) {
            failedSelectors.push(sel + ' -> ' + e.message);
            return null;
          }
        });
        // If there are no matched selectors, remove the rule:
        if (rule.selectors.length === 0) {
          return false;
        }

        if (rule.declarations) {
          for (let i = 0; i < rule.declarations.length; i++) {
            const decl = rule.declarations[i];
            if (decl.property && decl.property.match(/\bfont\b/i)) {
              criticalFonts += ' ' + decl.value;
            }
          }
        }
      }

      // keep font rules, they're handled in the second pass:
      if (rule.type === 'font-face') return;

      if (rule.type === 'keyframes') {
        // keeping keyframes when set to 'critical' or 'all'
        return KeyframesMode !== 'none';
      }
      // If there are no remaining rules, remove the whole rule:
      return !rule.rules || rule.rules.length !== 0;
    });
    
    if (failedSelectors.length !== 0) {
      console.warn(
        `${failedSelectors.length} rules skipped due to selector errors:\n  `+
        failedSelectors.join('\n  ')
      );
    }

    if (KeyframesMode === 'critical') {
      walkStyleRules(ast, (rule) => {
        if (rule.type === 'keyframes') {
          return this.isKeyframeUsed(rule, ast);
        }
      });
    }

    const shouldPreloadFonts = options.fonts === true || options.preloadFonts === true;
    const shouldInlineFonts = options.fonts !== false || options.inlineFonts === true;

    const preloadedFonts = [];
    walkStyleRules(ast, rule => {
      // only process @font-face rules in the second pass
      if (rule.type !== 'font-face') return;

      let family, src;
      for (let i = 0; i < rule.declarations.length; i++) {
        const decl = rule.declarations[i];
        if (decl.property === 'src') {
          // @todo parse this properly and generate multiple preloads with type="font/woff2" etc
          src = (decl.value.match(/url\s*\(\s*(['"]?)(.+?)\1\s*\)/) || [])[2];
        } else if (decl.property === 'font-family') {
          family = decl.value;
        }
      }

      if (src && shouldPreloadFonts && preloadedFonts.indexOf(src) === -1) {
        preloadedFonts.push(src);
        const preload = document.createElement('link');
        preload.setAttribute('rel', 'preload');
        preload.setAttribute('as', 'font');
        if (src.match(/:\/\//)) {
          preload.setAttribute('crossorigin', 'anonymous');
        }
        preload.setAttribute('href', src.trim());
        head.appendChild(preload);
      }

      // if we're missing info, if the font is unused, or if critical font inlining is disabled, remove the rule:
      if (!family || !src || criticalFonts.indexOf(family) === -1 || !shouldInlineFonts) return false;
    });

    sheet = serializeStylesheet(ast, { compress: this.options.compress !== false });

    // If all rules were removed, get rid of the style element entirely
    if (sheet.trim().length === 0) {
      if (style.parentNode) {
        style.parentNode.removeChild(style);
      }
    } else {
      // replace the inline stylesheet with its critical'd counterpart
      while (style.lastChild) {
        style.removeChild(style.lastChild);
      }
      style.appendChild(document.createTextNode(sheet));
    }

    // output some stats
    const name = style.$$name ? style.$$name.replace(/^\//, '') : 'inline CSS';
    const percent = sheet.length / before.length * 100 | 0;
    console.log('\u001b[32mCritters: inlined ' + prettyBytes(sheet.length) + ' (' + percent + '% of original ' + prettyBytes(before.length) + ') of ' + name + '.\u001b[39m');
  }
<<<<<<< HEAD
}
=======

  isKeyframeUsed(keyframe, ast) {
    let isUsed = false;

    walkStyleRules(ast, rule => {
      if (rule.declarations) {
        for (var i = 0; i < rule.declarations.length; i++) {
          var decl = rule.declarations[i];
          if (decl.property === 'animation' || decl.property === 'animation-name') {
            // better parser needed
            if (decl.value.indexOf(keyframe.name) !== -1) {
              isUsed = true;
            }
          }
        }
      }
      if (rule.nodes) {
        isUsed = isUsed || this.isKeyframeUsed(keyframe, rule);
      }
    })

    return isUsed;
  }
}
>>>>>>> b12bced7
<|MERGE_RESOLUTION|>--- conflicted
+++ resolved
@@ -381,9 +381,6 @@
     const percent = sheet.length / before.length * 100 | 0;
     console.log('\u001b[32mCritters: inlined ' + prettyBytes(sheet.length) + ' (' + percent + '% of original ' + prettyBytes(before.length) + ') of ' + name + '.\u001b[39m');
   }
-<<<<<<< HEAD
-}
-=======
 
   isKeyframeUsed(keyframe, ast) {
     let isUsed = false;
@@ -408,4 +405,3 @@
     return isUsed;
   }
 }
->>>>>>> b12bced7
